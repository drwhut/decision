**NOTE:** This update changes some of the fundamental definitions of items in
Decision, and thus will break most source files, and all object files, from
previous Decision versions!

* Changed the Decision VM to be stack-based, rather than register-based.
* Removed multi-line comments.
* Added single-line comments: Anything after and including the `>` symbol on
the same line will be ignored by the compiler.
* All nodes, sockets, variables, functions and subroutines now have both names
and descriptions which are accessible via the C API.
  * The `Variable` property now has a description argument, e.g.
  `Variable(count, Integer, 0, "Counts how many pies you've eaten today.")`
  * The `Function` and `Subroutine` properties now have a description argument,
  e.g. `Function(Double, "Doubles the number.")`
  * The `FunctionInput` and `FunctionOutput` argument specification has
  changed:
    * `FunctionInput(functionName, inputName, inputType [,inputDefaultValue [, inputDescription]])`
    * `FunctionOutput(functionName, outputName, outputType [, outputDescription])`
* Nodes now reference their definitions, which reduces data redundancy.
* Changed how sheets store wires in memory.
* Reimplemented `Length` to use the C function `strlen`.
<<<<<<< HEAD
* Split large source files into smaller ones to improve code readability.
  * The graph components of sheets (i.e. the nodes and wires) have their own
  set of files, `dgraph.c` and `dgraph.h`.
  * Finding the definitions of names has been moved to `dname.c` and `dname.h`.
  * Decision object files now have their own set of source files, `dobj.c` and
  `dobj.h`, and the code has been revamped to be less error-prone.
* C functions are now stored in sheets, rather than in a global list.
* Sheets now have an `allowFree` property that stops sheets that include it
from freeing the sheet when they are freed.
=======
* Removed all calls to "safe" Visual C++ functions.
* Changed the build system such that most of the code compiles to a singular
library (which is either static or shared, static by default), and link the
executable to that library.
>>>>>>> 99027a2f

# Decision v0.2.0 - 16th January 2020

## Strings

* Added the `Length` core function, which returns the number of characters in
  a given string.
* Added tests for the `Length` function.

## Compiler

* The compiler now automatically converts integer literals to float literals
if the socket is a float-only socket.
* Moved the linking stage to the last step in loading a string instead of the
first step in running a string.
* Optimised by adding a stage in linking dedicated to pre-calculating the
memory locations of external variables and pointers.
* Fixed a bug where compiled sheets maintained their external pointers.

## The C API

* Added `d_run_function` to `decision.h`, which allows for running Decision
functions and subroutines from C.
* Added `dcfunc.c` and `dcfunc.h`, which allow for running C functions from
Decision.
* Added new opcode `OP_CALLC` to the VM.
* Added a `.c` section to compiled object files to store the specifications of
C functions the sheet uses.
* The compiler, as part of finding the definition of a name, will look at
defined C functions in `dcfunc.c` to find one.
* Added `d_vm_pop_stack`, `d_vm_pop_stack_float` and `d_vm_pop_stack_ptr` to
`dvm.h`.
* Added `d_vm_push_stack`, `d_vm_push_stack_float` and `d_vm_push_stack_ptr` to
`dvm.h`.
* Added tests for the C API to the CMake project.

## Documentation

* Added "String Manipulation" section to the user manual.
* Added "The C API" chapter to the developer manual.
* Added note in the user manual about semi-colons being valid end of statement
symbols.

# Decision v0.1.1 - 25th December 2019

* Changed the `bool` definition to the one in `stdbool.h`, which makes it
consistent to the C++ definition of the `bool` type.

# Decision v0.1.0 - 19th December 2019

This is the first release of Decision!

Feel free to download it and give it a try - if you want to start contributing
to the project, have a look at `CONTRIBUTING.md`, and have fun!<|MERGE_RESOLUTION|>--- conflicted
+++ resolved
@@ -19,7 +19,6 @@
 * Nodes now reference their definitions, which reduces data redundancy.
 * Changed how sheets store wires in memory.
 * Reimplemented `Length` to use the C function `strlen`.
-<<<<<<< HEAD
 * Split large source files into smaller ones to improve code readability.
   * The graph components of sheets (i.e. the nodes and wires) have their own
   set of files, `dgraph.c` and `dgraph.h`.
@@ -29,12 +28,10 @@
 * C functions are now stored in sheets, rather than in a global list.
 * Sheets now have an `allowFree` property that stops sheets that include it
 from freeing the sheet when they are freed.
-=======
 * Removed all calls to "safe" Visual C++ functions.
 * Changed the build system such that most of the code compiles to a singular
 library (which is either static or shared, static by default), and link the
 executable to that library.
->>>>>>> 99027a2f
 
 # Decision v0.2.0 - 16th January 2020
 
