--- conflicted
+++ resolved
@@ -56,7 +56,6 @@
     return nodeDef->startOutputIndex;
 }
 
-<<<<<<< HEAD
 /**
  * \fn size_t d_definition_num_outputs(const NodeDefinition *nodeDef)
  * \brief Get the number of output sockets a definition has.
@@ -69,16 +68,10 @@
     if (nodeDef == NULL) {
         return 0;
     }
-=======
-        if (i > 0) {
-            sprintf(connLineNums + lineNumIndex, ", ");
-            lineNumIndex += 2;
->>>>>>> 04bbb92c
 
     return nodeDef->numSockets - nodeDef->startOutputIndex;
 }
 
-<<<<<<< HEAD
 /**
  * \fn bool d_is_execution_definition(const NodeDefinition *nodeDef)
  * \brief Is the definition an execution definition, i.e. does it have at least
@@ -92,9 +85,6 @@
     if (nodeDef == NULL) {
         return false;
     }
-=======
-        sprintf(connLineNums + lineNumIndex, "%zu", connLineNum);
->>>>>>> 04bbb92c
 
     for (size_t i = 0; i < nodeDef->numSockets; i++) {
         SocketMeta socket = nodeDef->sockets[i];
