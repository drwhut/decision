/*
    Decision
    Copyright (C) 2019-2020  Benjamin Beddows

    This program is free software: you can redistribute it and/or modify
    it under the terms of the GNU General Public License as published by
    the Free Software Foundation, either version 3 of the License, or
    (at your option) any later version.

    This program is distributed in the hope that it will be useful,
    but WITHOUT ANY WARRANTY; without even the implied warranty of
    MERCHANTABILITY or FITNESS FOR A PARTICULAR PURPOSE.  See the
    GNU General Public License for more details.

    You should have received a copy of the GNU General Public License
    along with this program.  If not, see <http://www.gnu.org/licenses/>.
*/

#include "decision.h"

#include "dasm.h"
#include "dcodegen.h"
#include "derror.h"
#include "dlex.h"
#include "dlink.h"
#include "dmalloc.h"
#include "dobj.h"
#include "doptimize.h"
#include "dsemantic.h"
#include "dsheet.h"
#include "dsyntax.h"
#include "dvm.h"

#include <stdlib.h>
#include <string.h>

/* Definition of the VERBOSE_LEVEL extern. */
char VERBOSE_LEVEL = 0;

/*
    const char* load_string_from_file(const char* filePath, size_t* size)
    Take the contents of a file and put it into a malloc'd string.

    Returns: A malloc'd string that contains the contents of the file at
    filePath.

    const char* filePath: The file to read.
    size_t* size: A reference to a size that is overwritten with the size of
    the file content in bytes.
    bool binary: Is the file we want to read a binary file?
*/
static const char *load_string_from_file(const char *filePath, size_t *size,
                                         bool binary) {
    FILE *f;

    f = fopen(filePath, (binary) ? "rb" : "r");
    if (f == NULL) {
        printf("Can't open the file!\n");
        return NULL;
    }

    fseek(f, 0, SEEK_END);
    size_t fSize = ftell(f);
    *size        = fSize;
    fseek(f, 0, SEEK_SET);

    char *string = (char *)d_malloc(fSize + 2);

    // There were problems on Windows with trailing rogue charatcers.
    memset(string, 0, fSize + 2);

    fread(string, fSize, 1, f);

    // Place a newline after the last non-null character, so lexical analysis
    // can stop having a hissy fit. Unless the file is a binary file, in which
    // case... don't.
    if (!binary) {
        for (int i = (int)fSize; i >= 0; i--) {
            if (string[i] != 0) {
                string[i + 1] = '\n';
                break;
            }
        }
    }

    fclose(f);

    return (const char *)string;
}

/*
    static void save_object_to_file(
        const char* filePath,
        const char* content,
        size_t len
    )
    Given some binary content, save it to a file.

    const char* filePath: Where to save the content.
    const char* content: A pointer to the content to save.
    size_t len: The length of the content in bytes.
*/
static void save_object_to_file(const char *filePath, const char *content,
                                size_t len) {
    FILE *f;

    f = fopen(filePath, "wb");
    if (f == NULL) {
        printf("Can't open the file!\n");
        return;
    }

    fwrite(content, sizeof(char), len, f);

    fclose(f);
}

/**
 * \fn bool d_run_sheet(Sheet *sheet)
 * \brief Run the code in a given sheet, given that it has gone through
 * `d_codegen_compile`, and it has exactly one defined `Start` function.
 *
 * \return If the sheet ran without any errors.
 *
 * \param sheet The sheet to run.
 */
bool d_run_sheet(Sheet *sheet) {
    if (sheet->_text != NULL && sheet->_textSize > 0 && sheet->_isCompiled) {
        if (sheet->_isLinked) {
            if (sheet->_main > 0) // A Start function exists.
            {
                DVM vm       = d_vm_create();
                bool success = d_vm_run(&vm, sheet->_text + sheet->_main);
                d_vm_free(&vm);
                return success;
            } else {
                printf("Fatal: Sheet %s has no Start function defined",
                       sheet->filePath);
            }
        } else {
            printf("Fatal: Sheet %s has not been linked", sheet->filePath);
        }
    } else {
        printf("Fatal: Sheet %s has not been compiled", sheet->filePath);
    }

    return false;
}

/**
 * \fn bool d_run_function(DVM *vm, Sheet *sheet, const char *funcName)
 * \brief Run the specified function/subroutine in a given sheet, given the
 * sheet has gone through `d_codegen_compile`.
 *
 * \return If the function/subroutine ran without any errors.
 *
 * \param vm The VM to run the function on. The reason it is a seperate
 * argument is because it allows you to push and pop arguments and return values
 * seperately.
 * \param sheet The sheet the function lives in.
 * \param funcName The name of the function/subroutine to run.
 */
bool d_run_function(DVM *vm, Sheet *sheet, const char *funcName) {
    if (sheet->_text != NULL && sheet->_textSize > 0 && sheet->_isCompiled) {
        if (sheet->_isLinked) {
            void *funcPtr = NULL;

            // Firstly check that the name we've been given isn't that of a
            // core function/subroutine.
            CoreFunction isCoreFunc = d_core_find_name(funcName);
            if ((int)isCoreFunc != -1) {
                printf("Fatal: %s is a core function", funcName);
                return false;
            }

            // If the function is already in the meta list of the sheet, we
            // might as well use that pointer.
            for (size_t metaIndex = 0; metaIndex < sheet->_link.size;
                 metaIndex++) {
                LinkMeta meta = sheet->_link.list[metaIndex];

                if (meta.type == LINK_FUNCTION) {
                    if (strcmp(meta.name, funcName) == 0) {
                        SheetFunction *func = (SheetFunction *)meta.meta;
                        Sheet *extSheet     = func->sheet;

                        if (sheet == extSheet) {
                            // If the function lives inside this sheet, then
                            // the pointer is actually an index.
                            funcPtr = sheet->_text + (size_t)meta._ptr;
                        } else {
                            // Otherwise, the pointer should be accurate
                            // already.
                            funcPtr = meta._ptr;
                        }

                        break;
                    }
                }
            }

            // If we couldn't find it in our link list, then this sheet didn't
            // use the function. So, we're going to have to find out manually
            // where this sheet is and run it there.
            if (funcPtr == NULL) {
                AllNameDefinitions nameDefs =
                    d_get_name_definitions(sheet, funcName);

                NameDefinition definition;
                if (d_select_name_definition(funcName, nameDefs,
                                                      &definition)) {
                    if (definition.type == NAME_FUNCTION) {
                        Sheet *extSheet = definition.sheet;
                        return d_run_function(vm, extSheet, funcName);
                    }
                } else {
                    printf("Fatal: Sheet %s has no function %s defined",
                           sheet->filePath, funcName);
                }

                d_free_name_definitions(&nameDefs);
            } else {
                // We know where it lives, so we can run it!
                return d_vm_run(vm, funcPtr);
            }
        } else {
            printf("Fatal: Sheet %s has not been linked", sheet->filePath);
        }
    } else {
        printf("Fatal: Sheet %s has not been compiled", sheet->filePath);
    }

    return false;
}

/**
 * \fn Sheet *d_load_string(const char *source, const char *name,
 *                          Sheet **includes)
 * \brief Take Decision source code and compile it into bytecode, but do not
 * run it.
 *
 * \return A malloc'd sheet containing all of the compilation info.
 *
 * \param source The source code to compile.
 * \param name The name of the sheet. If NULL, it is set to `"source"`.
 * \param includes A NULL-terminated list of initially included sheets.
 * Can be NULL.
 */
Sheet *d_load_string(const char *source, const char *name, Sheet **includes) {
    // If name is NULL, set a name.
    name = (name != NULL) ? name : "source";

    // Represent the sheet in memory, and check for errors along the way.
    Sheet *sheet = d_sheet_create(name);

    if (includes != NULL) {
        Sheet **include = includes;

        while (*include) {
            d_sheet_add_include(sheet, *include);
            include++;
        }
    }

    VERBOSE(1, "--- STAGE 1: Creating lexical stream...\n")
    LexStream stream = d_lex_create_stream(source, name);
    if (VERBOSE_LEVEL >= 4)
        d_lex_dump_stream(stream);

    if (stream.numTokens > 0) {

        VERBOSE(1, "--- STAGE 2: Checking syntax...\n")
        SyntaxResult result = d_syntax_parse(stream, name);
        SyntaxNode *root    = result.node;

        // Syntax analysis may have thrown errors, in which case semantic
        // analysis is unreliable.
        if (result.success) {
            if (VERBOSE_LEVEL >= 4)
                d_syntax_dump_tree(root);

            VERBOSE(1, "--- STAGE 3: Checking semantics...\n")
            d_semantic_scan(sheet, root);
            if (VERBOSE_LEVEL >= 2)
                d_sheet_dump(sheet);

            // After checking the sheet, see if we got any errors.
            bool hasErrors   = d_error_report();
            sheet->hasErrors = hasErrors;

            // Compile only if there were no errors.
            if (!hasErrors) {
                VERBOSE(1, "--- STAGE 4: Generating bytecode...\n")
                d_codegen_compile(sheet);

                VERBOSE(1, "--- STAGE 5: Optimising bytecode...\n")
                d_optimize_all(sheet);

                VERBOSE(1, "--- STAGE 6: Linking...\n")
                d_link_sheet(sheet);
            }

            // Only free the tree if syntax analysis was successful, as
            // dsyntax.c frees the root node if it failed.
            d_syntax_free_tree(root);

        } else {
            sheet->hasErrors = d_error_report();
        }

    } else {
        ERROR_COMPILER(name, 1, true, "Sheet %s is empty", name);
        sheet->hasErrors = d_error_report();
    }

    d_error_free();
    d_lex_free_stream(stream);

    return sheet;
}

/**
 * \fn bool d_run_string(const char *source, const char *name, Sheet **includes)
 * \brief Take Decision source code and compile it into bytecode. If it
 * compiled successfully, run it in the virtual machine.
 *
 * \return If the code compiled/ran without any errors.
 *
 * \param source The source code the compile.
 * \param name The name of the sheet. If `NULL`, it is set to `"source"`.
 * \param includes A NULL-terminated list of initially included sheets.
 * Can be NULL.
 */
bool d_run_string(const char *source, const char *name, Sheet **includes) {
    Sheet *sheet   = d_load_string(source, name, includes);
    bool hadErrors = sheet->hasErrors;

    if (!hadErrors) {
        if (VERBOSE_LEVEL >= 3)
            d_asm_dump_all(sheet);

        hadErrors = !d_run_sheet(sheet);
    }

    d_sheet_free(sheet);

    return hadErrors;
}

/**
 * \fn bool d_compile_string(const char *source, const char *filePath,
 *                           Sheet **includes)
 * \brief Take Decision source code and compile it into bytecode. Then save
 * it into a binary file if it compiled successfully.
 *
 * \return If the code compiled without any errors.
 *
 * \param source The source code to compile.
 * \param filePath Where to write the object file to.
 * \param includes A NULL-terminated list of initially included sheets.
 * Can be NULL.
 */
bool d_compile_string(const char *source, const char *filePath,
                      Sheet **includes) {
    Sheet *sheet   = d_load_string(source, NULL, includes);
    bool hadErrors = sheet->hasErrors;

    if (!hadErrors) {
        size_t objSize;
        const char *obj = d_obj_generate(sheet, &objSize);
        save_object_to_file(filePath, obj, objSize);

        free((char *)obj);
    }

    d_sheet_free(sheet);

    return hadErrors;
}

/**
 * \fn Sheet *d_load_source_file(const char *filePath, Sheet **includes)
 * \brief Take Decision source code from a file and compile it into bytecode,
 * but do not run it.
 *
 * \return A malloc'd sheet containing all of the compilation info.
 *
 * \param filePath The file path of the source file to compile.
 * \param includes A NULL-terminated list of initially included sheets.
 * Can be NULL.
 */
Sheet *d_load_source_file(const char *filePath, Sheet **includes) {
    size_t _size; // Not needed.
    const char *source = load_string_from_file(filePath, &_size, false);
    Sheet *sheet       = NULL;

    if (source != NULL) {
        sheet = d_load_string(source, filePath, includes);
        free((void *)source);
    } else {
        // We errored loading the file.
        sheet            = d_sheet_create(filePath);
        sheet->hasErrors = true;
    }

    return sheet;
}

/**
 * \fn bool d_run_source_file(const char *filePath, Sheet **includes)
 * \brief Take Decision source code in a file and compile it into bytecode. If
 * it compiled successfully, run it in the virtual machine.
 *
 * \return If the code compiled/ran without any errors.
 *
 * \param filePath The file path of the source file to compile.
 * \param includes A NULL-terminated list of initially included sheets.
 * Can be NULL.
 */
bool d_run_source_file(const char *filePath, Sheet **includes) {
    Sheet *sheet   = d_load_source_file(filePath, includes);
    bool hadErrors = sheet->hasErrors;

    if (!hadErrors) {
        if (VERBOSE_LEVEL >= 3)
            d_asm_dump_all(sheet);

        hadErrors = !d_run_sheet(sheet);
    }

    d_sheet_free(sheet);

    return hadErrors;
}

/**
 * \fn bool d_compile_file(const char *filePathIn, const char *filePathOut
 *                         Sheet **includes)
 * \brief Take Decision source code from a file and compile it into bytecode.
 * If it compiled successfully, save it into a binary file.
 *
 * \return If the code compiled without any errors.
 *
 * \param filePathIn The file path of the source file to compile.
 * \param filePathOut Where to write the object file to.
 * \param includes A NULL-terminated list of initially included sheets.
 * Can be NULL.
 */
bool d_compile_file(const char *filePathIn, const char *filePathOut,
                    Sheet **includes) {
    Sheet *sheet   = d_load_source_file(filePathIn, includes);
    bool hadErrors = sheet->hasErrors;

    if (!hadErrors) {
        size_t objSize;
        const char *obj = d_obj_generate(sheet, &objSize);
        save_object_to_file(filePathOut, obj, objSize);

        free((char *)obj);
    }

    d_sheet_free(sheet);

    return hadErrors;
}

/**
 * \fn Sheet *d_load_object_file(const char *filePath, Sheet **includes)
 * \brief Take a Decision object file and load it into memory.
 *
 * \return A malloc'd sheet object containing all of the compilation info.
 *
 * \param filePath The file path of the object file.
 * \param includes A NULL-terminated list of initially included sheets.
 * Can be NULL.
 */
Sheet *d_load_object_file(const char *filePath, Sheet **includes) {
    size_t size;
    const char *obj = load_string_from_file(filePath, &size, true);
    Sheet *out      = NULL;

    if (obj != NULL) {
        out = d_obj_load(obj, size, filePath, includes);
        free((char *)obj);

        out->hasErrors = d_error_report();

        if (!out->hasErrors) {
            d_link_sheet(out);
        }
    } else {
        // We errored loading the file.
        out            = d_sheet_create(filePath);
        out->hasErrors = true;
    }

    return out;
}

/**
 * \fn bool d_run_object_file(const char *filePath, Sheet **includes)
 * \brief Take a Decision object file, load it into memory, and run it in the
 * virtual machine.
 *
 * \return If the code ran without any errors.
 *
 * \param filePath The file path of the object file.
 * \param includes A NULL-terminated list of initially included sheets.
 * Can be NULL.
 */
bool d_run_object_file(const char *filePath, Sheet **includes) {
    Sheet *sheet   = d_load_object_file(filePath, includes);
    bool hadErrors = sheet->hasErrors;

    if (!hadErrors) {
        if (VERBOSE_LEVEL >= 3)
            d_asm_dump_all(sheet);

        hadErrors = !d_run_sheet(sheet);
    }

    d_sheet_free(sheet);

    return hadErrors;
}

/**
 * \fn short d_is_object_file(const char *filePath)
 * \brief Decide whether a given file is a Decision object file, a Decision
 * source file, or neither.
 *
 * \return `1` if it is an object file, `0` if it is a source file, `-1` if
 * the file does not exist.
 *
 * \param filePath The file path of the file to examine.
 */
short d_is_object_file(const char *filePath) {
    size_t size;
    const char *str = load_string_from_file(filePath, &size, true);

    if (str != NULL) {
        bool isObjectFile = false;

        if (size > 3) {
            if (str[0] == 'D') {
                if (str[1] == '3' && str[2] == '2')
                    isObjectFile = true;
                else if (str[1] == '6' && str[2] == '4')
                    isObjectFile = true;
            }
        }

        free((char *)str);

        return isObjectFile;
    } else
        return -1;
}

/**
 * \fn Sheet *d_load_file(const char *filePath, Sheet **includes)
 * \brief Take a Decision file, decide whether it is a source or an object file
 * based on its contents, and load it into memory.
 *
 * \return A malloc'd sheet object containing all of the compilation info.
 *
 * \param filePath The file path of the file to load.
 * \param includes A NULL-terminated list of initially included sheets.
 * Can be NULL.
 */
Sheet *d_load_file(const char *filePath, Sheet **includes) {
    short fileType = d_is_object_file(filePath);

    Sheet *out;

    switch (fileType) {
        case 0:
            // It is a source file.
            out = d_load_source_file(filePath, includes);

            break;

        case 1:
            // It is an object file.
            out = d_load_object_file(filePath, includes);

            break;

        default:
            // The file does not exist.
            out            = d_sheet_create(filePath);
            out->hasErrors = true;

            break;
    }

    return out;
}

/**
 * \fn bool d_run_file(const char *filePath, Sheet **includes)
 * \brief Take a Decision file, decide whether it is a source or an object file
 * based on its contents, and run it in the virtual machine.
 *
 * \return If the code compiled/ran without any errors.
 *
 * \param filePath The file path of the file to load.
 * \param includes A NULL-terminated list of initially included sheets.
 * Can be NULL.
 */
bool d_run_file(const char *filePath, Sheet **includes) {
    Sheet *sheet   = d_load_file(filePath, includes);
    bool hadErrors = sheet->hasErrors;

    if (!hadErrors) {
        d_link_sheet(sheet);

        if (VERBOSE_LEVEL >= 3)
            d_asm_dump_all(sheet);

        hadErrors = !d_run_sheet(sheet);
    }

    d_sheet_free(sheet);

    return hadErrors;
<<<<<<< HEAD
}

/* Macro to help check an argument in main(). */
#define ARG(test) strcmp(arg, #test) == 0

#ifndef DECISION_LIBRARY
int main(int argc, char *argv[]) {
    char *filePath   = NULL;
    bool compile     = false;
    bool disassemble = false;

    for (int i = 1; i < argc; i++) {
        char *arg = argv[i];

        // -c, --compile
        if (ARG(-c) || ARG(--compile)) {
            compile = true;
        }
        // -D, --disassemble
        else if (ARG(-D) || ARG(--disassemble)) {
            disassemble = true;
        }
        // -h, -?, --help
        else if (ARG(-h) || ARG(-?) || ARG(--help))
        {
            print_help();
            return 0;
        }
        // -V, --verbose
        else if (strncmp(arg, "-V", 2) == 0 ||
                 strncmp(arg, "--verbose", 9) == 0) {
            // The default verbose level.
            VERBOSE_LEVEL = 3;

            size_t flagSize = (strncmp(arg, "-V", 2) == 0) ? 2 : 9;

            // The +2 is for the = and integer.
            if (strlen(arg) == flagSize + 2) {
                if (arg[flagSize] == '=') {
                    switch (arg[flagSize + 1]) {
                        case '0':
                            VERBOSE_LEVEL = 0;
                            break;
                        case '1':
                            VERBOSE_LEVEL = 1;
                            break;
                        case '2':
                            VERBOSE_LEVEL = 2;
                            break;
                        case '3':
                            VERBOSE_LEVEL = 3;
                            break;
                        case '4':
                            VERBOSE_LEVEL = 4;
                            break;
                        case '5':
                            VERBOSE_LEVEL = 5;
                            break;
                        default:
                            break;
                    }
                }
            }

            printf("Verbose level set to %d.\n", VERBOSE_LEVEL);
        }
        // -v, --version
        else if (ARG(-v) || ARG(--version)) {
            print_version();
            return 0;
        } else {
            // If it's something we don't recognise, assume it's the source
            // file.
            if (filePath != NULL && !compile) {
                // A "file" has already been given.
                printf("More than one file has been given!\n");
                return 1;
            }

            filePath = argv[i];

            if (compile) {
                // We want to change the file path so it has an extension of
                // .dco, instead of .dc
                // If it's a different extension, just add it on.
                bool dcExtension = false;
                if (strlen(filePath) >= 3) {
                    char *extension = filePath + strlen(filePath) - 3;
                    if (strncmp(extension, ".dc", 3) == 0)
                        dcExtension = true;
                }

                size_t addedSpace     = (dcExtension) ? 1 : 4;
                size_t filePathLen    = strlen(filePath);
                size_t objFilePathLen = filePathLen + addedSpace;

                // Copy the filePath into a bigger char array.
                char *objFilePath = (char *)d_malloc(objFilePathLen + 1);
                memcpy(objFilePath, filePath, filePathLen);

                if (dcExtension) {
                    // The only difference is that there is an 'o' at the end
                    // of the file path.
                    objFilePath[objFilePathLen - 1] = 'o';
                } else {
                    // We want to put the extension AT THE END of the old file
                    // path.
                    memcpy(objFilePath + filePathLen, ".dco", 4);
                }

                objFilePath[objFilePathLen] = 0;

                // Now we have our new objFilePath, let's compile!
                d_compile_file((const char *)filePath,
                               (const char *)objFilePath, NULL);

                free(objFilePath);
            }
        }
    }

    if (filePath != NULL) {
        if (!compile) {
            // If the file path ends in .dco, it's an object file.
            bool isObjectFile = false;
            if (strlen(filePath) >= 4) {
                char *extension = filePath + strlen(filePath) - 4;
                if (strncmp(extension, ".dco", 4) == 0)
                    isObjectFile = true;
            }

            if (isObjectFile) {
                if (disassemble) {
                    Sheet *sheet = d_load_object_file((const char *)filePath, NULL);
                    d_asm_dump_all(sheet);
                    d_sheet_free(sheet);

                    return 0;
                } else
                    return d_run_object_file((const char *)filePath, NULL);
            } else {
                // Check that we are not disassembling a source file.
                if (disassemble) {
                    printf("Cannot disassemble any file other than a Decision "
                           "object file!\n");
                    return 1;
                } else
                    return d_run_source_file((const char *)filePath, NULL);
            }
        }
    } else {
        print_help();
        return 1;
    }
}
#endif // DECISION_LIBRARY
=======
}
>>>>>>> 99027a2f
<|MERGE_RESOLUTION|>--- conflicted
+++ resolved
@@ -624,163 +624,4 @@
     d_sheet_free(sheet);
 
     return hadErrors;
-<<<<<<< HEAD
-}
-
-/* Macro to help check an argument in main(). */
-#define ARG(test) strcmp(arg, #test) == 0
-
-#ifndef DECISION_LIBRARY
-int main(int argc, char *argv[]) {
-    char *filePath   = NULL;
-    bool compile     = false;
-    bool disassemble = false;
-
-    for (int i = 1; i < argc; i++) {
-        char *arg = argv[i];
-
-        // -c, --compile
-        if (ARG(-c) || ARG(--compile)) {
-            compile = true;
-        }
-        // -D, --disassemble
-        else if (ARG(-D) || ARG(--disassemble)) {
-            disassemble = true;
-        }
-        // -h, -?, --help
-        else if (ARG(-h) || ARG(-?) || ARG(--help))
-        {
-            print_help();
-            return 0;
-        }
-        // -V, --verbose
-        else if (strncmp(arg, "-V", 2) == 0 ||
-                 strncmp(arg, "--verbose", 9) == 0) {
-            // The default verbose level.
-            VERBOSE_LEVEL = 3;
-
-            size_t flagSize = (strncmp(arg, "-V", 2) == 0) ? 2 : 9;
-
-            // The +2 is for the = and integer.
-            if (strlen(arg) == flagSize + 2) {
-                if (arg[flagSize] == '=') {
-                    switch (arg[flagSize + 1]) {
-                        case '0':
-                            VERBOSE_LEVEL = 0;
-                            break;
-                        case '1':
-                            VERBOSE_LEVEL = 1;
-                            break;
-                        case '2':
-                            VERBOSE_LEVEL = 2;
-                            break;
-                        case '3':
-                            VERBOSE_LEVEL = 3;
-                            break;
-                        case '4':
-                            VERBOSE_LEVEL = 4;
-                            break;
-                        case '5':
-                            VERBOSE_LEVEL = 5;
-                            break;
-                        default:
-                            break;
-                    }
-                }
-            }
-
-            printf("Verbose level set to %d.\n", VERBOSE_LEVEL);
-        }
-        // -v, --version
-        else if (ARG(-v) || ARG(--version)) {
-            print_version();
-            return 0;
-        } else {
-            // If it's something we don't recognise, assume it's the source
-            // file.
-            if (filePath != NULL && !compile) {
-                // A "file" has already been given.
-                printf("More than one file has been given!\n");
-                return 1;
-            }
-
-            filePath = argv[i];
-
-            if (compile) {
-                // We want to change the file path so it has an extension of
-                // .dco, instead of .dc
-                // If it's a different extension, just add it on.
-                bool dcExtension = false;
-                if (strlen(filePath) >= 3) {
-                    char *extension = filePath + strlen(filePath) - 3;
-                    if (strncmp(extension, ".dc", 3) == 0)
-                        dcExtension = true;
-                }
-
-                size_t addedSpace     = (dcExtension) ? 1 : 4;
-                size_t filePathLen    = strlen(filePath);
-                size_t objFilePathLen = filePathLen + addedSpace;
-
-                // Copy the filePath into a bigger char array.
-                char *objFilePath = (char *)d_malloc(objFilePathLen + 1);
-                memcpy(objFilePath, filePath, filePathLen);
-
-                if (dcExtension) {
-                    // The only difference is that there is an 'o' at the end
-                    // of the file path.
-                    objFilePath[objFilePathLen - 1] = 'o';
-                } else {
-                    // We want to put the extension AT THE END of the old file
-                    // path.
-                    memcpy(objFilePath + filePathLen, ".dco", 4);
-                }
-
-                objFilePath[objFilePathLen] = 0;
-
-                // Now we have our new objFilePath, let's compile!
-                d_compile_file((const char *)filePath,
-                               (const char *)objFilePath, NULL);
-
-                free(objFilePath);
-            }
-        }
-    }
-
-    if (filePath != NULL) {
-        if (!compile) {
-            // If the file path ends in .dco, it's an object file.
-            bool isObjectFile = false;
-            if (strlen(filePath) >= 4) {
-                char *extension = filePath + strlen(filePath) - 4;
-                if (strncmp(extension, ".dco", 4) == 0)
-                    isObjectFile = true;
-            }
-
-            if (isObjectFile) {
-                if (disassemble) {
-                    Sheet *sheet = d_load_object_file((const char *)filePath, NULL);
-                    d_asm_dump_all(sheet);
-                    d_sheet_free(sheet);
-
-                    return 0;
-                } else
-                    return d_run_object_file((const char *)filePath, NULL);
-            } else {
-                // Check that we are not disassembling a source file.
-                if (disassemble) {
-                    printf("Cannot disassemble any file other than a Decision "
-                           "object file!\n");
-                    return 1;
-                } else
-                    return d_run_source_file((const char *)filePath, NULL);
-            }
-        }
-    } else {
-        print_help();
-        return 1;
-    }
-}
-#endif // DECISION_LIBRARY
-=======
-}
->>>>>>> 99027a2f
+}